/*
 *  logactiond - trigger actions based on logfile contents
 *  Copyright (C) 2019-2021 Klaus Wissmann

 *  This program is free software: you can redistribute it and/or modify
 *  it under the terms of the GNU General Public License as published by
 *  the Free Software Foundation, either version 3 of the License, or
 *  (at your option) any later version.

 *  This program is distributed in the hope that it will be useful,
 *  but WITHOUT ANY WARRANTY; without even the implied warranty of
 *  MERCHANTABILITY or FITNESS FOR A PARTICULAR PURPOSE.  See the
 *  GNU General Public License for more details.

 *  You should have received a copy of the GNU General Public License
 *  along with this program.  If not, see <https://www.gnu.org/licenses/>.
 */

#include <stdlib.h>
#include <string.h>
#include <syslog.h>
#include <assert.h>
#include <limits.h>
#include <stdbool.h>
/* keep these 3 in, even if deheader says to remote them. Necessary e.g. for
 * FreeBSD */
#include <sys/stat.h>
#include <sys/types.h>
#include <sys/socket.h>

#include "ndebug.h"
#include "addresses.h"
#include "commands.h"
#include "configfile.h"
#include "endqueue.h"
#include "logactiond.h"
#include "misc.h"
#include "fifo.h"
#include "logging.h"
#include "patterns.h"
#include "properties.h"
#include "remote.h"
#include "rules.h"
#include "sources.h"
#include "binarytree.h"

#define ITERATE_META_COMMANDS(COMMANDS) (meta_command_t *) &(COMMANDS)->head
#define NEXT_META_COMMAND(COMMAND) (meta_command_t *) (COMMAND->node.succ->succ ? COMMAND->node.succ : NULL)
#define HAS_NEXT_META_COMMAND(COMMAND) COMMAND->node.succ
#define REM_META_COMMANDS_HEAD(COMMANDS) (meta_command_t *) rem_head(COMMANDS)

typedef struct la_meta_command_s
{
        kw_node_t node;
        la_rule_t *rule;
        la_address_t *address;
        time_t meta_start_time;
        int factor;
} meta_command_t;

static kw_list_t *meta_list;

static la_command_t * create_manual_command_from_template(
                const la_command_t *const template,
                const la_address_t *const address, const char *const from);

void
assert_command_ffl(const la_command_t *command, const char *func,
                const char *file, int line)
{
        if (!command)
                die_hard("%s:%u: %s: Assertion 'command' failed. ", file, line, func);
        if (!command->name)
                die_hard("%s:%u: %s: Assertion 'command->name' failed.", file,
                                line, func);

        assert_list_ffl(command->begin_properties, func, file, line);
        if (command->n_begin_properties < 0)
                die_hard("%s:%u: %s: Assertion 'command->n_begin_properties >= 0' failed. ",
                                file, line, func);
        if (command->n_begin_properties != list_length(command->begin_properties))
                die_hard("%s:%u: %s: Assertion 'command->n_begin_properties == list_length(command->begin_properties failed.",
                                file, line, func);

        assert_list_ffl(command->end_properties, func, file, line );
        if (command->n_end_properties < 0)
                die_hard("%s:%u: %s: Assertion 'command->n_end_properties >= 0' failed. ",
                                file, line, func);
        if (command->n_end_properties != list_length(command->end_properties))
                die_hard("%s:%u: %s: Assertion 'command->n_end_properties == list_length(command->end_properties failed.",
                                file, line, func);

        assert_rule_ffl(command->rule, func, file, line);
        if (command->pattern)
                assert_pattern_ffl(command->pattern, func, file, line);
        if (command->pattern_properties)
                assert_list_ffl(command->pattern_properties, func, file, line);
        if (command->address)
                assert_address_ffl(command->address, func, file, line);

        if (command->factor < -1)
                die_hard("%s:%u: %s: Assertion 'command->factor >= 0' failed. ",
                                file, line, func);

        if (command->n_triggers < 0)
                die_hard("%s:%u: %s: Assertion 'command->n_n_triggers >= 0' failed. ",
                                file, line, func);

        if (!command->begin_string)
                die_hard("%s:%u: %s: Assertion 'command->begin_string' "
                                "failed.", file, line, func);



        assert_list_ffl(command->begin_properties, func, file, line);
        assert_list_ffl(command->end_properties, func, file, line);

        if (command->duration < -1)
                die_hard("%s:%u: %s: Assertion 'command->duration >= -1' failed. ",
                                file, line, func);

        if (strcmp(command->rule->name, command->rule_name))
                die_hard("%s:%u: %s: Assertion 'strcmp(command->rule->name, command->rule_name)' failed. ",
                                file, line, func);


}

/* Checks wether the specified property matches one of the special names and
 * returns the corresponding value if yes. Returns NULL otherwise
 *
 * - HOST
 * - RULE
 * - SOURCE
 * - IPVERSION
 */

static const char*
check_for_special_names(const la_command_t *const command, const la_property_t *const action_property)
{
        assert_command(command), assert_property(action_property);
        la_vdebug("check_for_special_names(%s)", action_property->name);

        if (command->address)
        {
                /* HOST */
                if (!strcmp(action_property->name, LA_HOST_TOKEN))
                        return command->address->text;

                /* IPVERSION */
                if (!strcmp(action_property->name, LA_IPVERSION_TOKEN))
                        return get_ip_version(command->address);
        }

        /* RULE */
        if (!strcmp(action_property->name, LA_RULENAME_TOKEN))
                return command->rule_name;

        /* SOURCE */
        if (!strcmp(action_property->name, LA_SOURCENAME_TOKEN))
                return command->rule->source_group->name;

        return NULL;
}

/*
 * Returns the value of the specified property. Will look into
 *
 * - special property names (such as HOST, RULE, SOURCE, IPVERSION
 * - matched tokens in the pattern
 * - definitions in the config file rule section
 * - definitions in the config file default section
 *
 * Will return NULL if nothing is found.
 */

static const char *
get_value_for_action_property(const la_command_t *const command,
                const la_property_t *const action_property)
{
        assert_command(command); assert_property(action_property);
        la_vdebug("get_value_for_action_property(%s)", action_property->name);

        /* try some standard names first */
        const char *result = check_for_special_names(command, action_property);
        if (result)
                return result;

        /* next search among tokens from matched line */
        result = get_value_from_property_list(
                        command->pattern_properties,
                        action_property->name);
        if (result)
                return result;

        /* next search in config file rule section */
        result = get_value_from_property_list(command->rule->properties,
                        action_property->name);
        if (result)
                return result;

        /* lastly search in config file default section, return NULL if
         * nothing is there either */
        return get_value_from_property_list(la_config->default_properties,
                        action_property->name);
}

/* Convert command->begin_string / end_string (depending on command type. I.e.
 * replace any %SOMETHING% with the corresponding property value.
 */

static void
convert_command(la_command_t *const command, const la_commandtype_t type)
{
        assert_command(command);
        assert(type == LA_COMMANDTYPE_BEGIN || type == LA_COMMANDTYPE_END);
        la_debug("convert_command(%s, %s)", command->name,
                        type == LA_COMMANDTYPE_BEGIN ? "begin" : "end");

        if (!((type == LA_COMMANDTYPE_BEGIN && command->begin_properties &&
                                command->begin_string) ||
                        (type == LA_COMMANDTYPE_END && command->end_properties &&
                         command->end_string)))
                return;

        const char *const source_string = (type == LA_COMMANDTYPE_BEGIN) ?
                command->begin_string : command->end_string;
        const char *src_ptr = source_string;
        size_t dst_len = 2 * xstrlen(source_string);
        char *result = xmalloc(dst_len);
        char *dst_ptr = result;

        la_property_t *action_property = ITERATE_PROPERTIES(
                        type == LA_COMMANDTYPE_BEGIN ?
                        command->begin_properties :
                        command->end_properties);

        while (*src_ptr)
        {
                switch (*src_ptr)
                {
                case '%':
                        if (src_ptr[1] != '%')
                        {
                                /* We've detected a token - not just "%%"
                                 */
                                action_property = NEXT_PROPERTY(action_property);
                                if (!action_property)
                                        die_hard("Ran out of properties?!?");
                                const char *const repl =
                                        get_value_for_action_property(command,
                                                        action_property);
                                if (repl)
                                {
                                        /* Copy over value of action property
                                         * */
                                        const size_t repl_len = xstrlen(repl);
                                        realloc_buffer(&result, &dst_ptr,
                                                        &dst_len, repl_len);
                                        dst_ptr = stpncpy(dst_ptr, repl, repl_len);
                                }
                                else
                                {
                                        /* in case there's no value found, we
                                         * now copy nothing - still TBD whether
                                         * this is a good idea */
                                        ;
                                }
                                src_ptr += token_length(src_ptr);
                        }
                        else
                        {
                                /* In this case, we've only detected "%%", so
                                 * copy one % and skip the other one*/
                                realloc_buffer(&result, &dst_ptr, &dst_len, 1);
                                *dst_ptr++ = '%';
                                src_ptr += 2;
                        }
                        break;
                case '\\':
                        /* In case of '\', copy next character without any
                         * interpretation. */
                        realloc_buffer(&result, &dst_ptr, &dst_len, 2);
                        *dst_ptr++ = *src_ptr++;
                        *dst_ptr++ = *src_ptr++;
                        break;
                default:
                        /* simply copy all other characters */
                        realloc_buffer(&result, &dst_ptr, &dst_len, 1);
                        *dst_ptr++ = *src_ptr++;
                        break;
                }
        }

        *dst_ptr = 0;
        la_debug("convert_command()=%s", result);

        if (type == LA_COMMANDTYPE_BEGIN)
                command->begin_string_converted = result;
        else
                command->end_string_converted = result;
}

void
convert_both_commands(la_command_t *const command)
{
        convert_command(command, LA_COMMANDTYPE_BEGIN);
        convert_command(command, LA_COMMANDTYPE_END);
}


/*
 * Executes command string via system() and logs result.
 */

void
exec_command(const la_command_t *command, const la_commandtype_t type)
{
        /* Don't assert_command() here, as after a reload some commands might
         * not have a rule attached to them anymore */
        assert(command);
        assert(command->name);
        la_debug("exec_command(%s)", command->name);

        const int result = system(type == LA_COMMANDTYPE_BEGIN ?
                        command->begin_string_converted :
                        command->end_string_converted);
        switch (result)
        {
        case 0:
                break;
        case -1:
                la_log(LOG_ERR, "Could not create child process for "
                                "action \"%s\".", command->name);
                break;
        case 127:
                la_log(LOG_ERR, "Could not execute shell for action "
                                "\"%s\".", command->name);
                break;
        default:
                la_log(LOG_ERR, "Action \"%s\" returned with error "
                                "code %d.", command->name, result);
                la_log(LOG_ERR, "Tried to execute \"%s\"",
                                type == LA_COMMANDTYPE_BEGIN ?
                                command->begin_string_converted :
                                command->end_string_converted);
                break;
        }
}

int
meta_list_length(void)
{
        if (!meta_list)
                return 0;

        return list_length(meta_list);
}

#if !defined(NOCOMMANDS) && !defined(ONLYCLEANUPCOMMANDS)
static void
free_meta_command(meta_command_t *const meta_command)
{
        la_debug("free_meta_command()");
        assert(meta_command);

        free_address(meta_command->address);
        free(meta_command);
}

void
free_meta_list(void)
{
        la_vdebug("free_meta_list()");
        if (!meta_list)
                return;
        assert_list(meta_list);

        for (meta_command_t *tmp;
                        (tmp = REM_META_COMMANDS_HEAD(meta_list));)
                free_meta_command(tmp);

        free(meta_list);
}

static meta_command_t *
create_meta_command(const la_command_t *const command)
{
        assert_command(command); assert(command->address);
        la_debug("create_meta_command()");
        meta_command_t *result = xmalloc(sizeof *result);

        result->rule = command->rule;
        result->address = dup_address(command->address);
        result->meta_start_time = xtime(NULL);
        result->factor = 1;

        return result;
}

/*
 * Returns a meta_command with the same IP address as the specified command -
 * if one is on the meta_list and has not expired yet. Returns NULL otherwise.
 *
 * While searching through meta_list, will remove (and free) all meta_commands
 * which have already expired.
 */

static meta_command_t *
find_on_meta_list(const la_command_t *const command)
{
        assert_command(command); assert(command->address);
        la_debug("find_on_meta_list(%s)", command->name);

        const time_t now = xtime(NULL);

        /* Don't use standard ITERATE_COMMANDS/NEXT_COMMAND idiom here to avoid
         * that remove_node() breaks the whole thing */
        assert_list(meta_list);
        meta_command_t *list_command = ITERATE_META_COMMANDS(meta_list);
        list_command = NEXT_META_COMMAND(list_command);
        while (list_command)
        {
                if (now < list_command->meta_start_time + list_command->rule->meta_period)
                {
                        if (!adrcmp(command->address, list_command->address))
                                return list_command;
                        list_command = NEXT_META_COMMAND(list_command);
                }
                else
                {
                        /* Remove expired commands from meta list */
                        meta_command_t *const tmp = list_command;
                        list_command = NEXT_META_COMMAND(list_command);
                        remove_node((kw_node_t *) tmp);
                        free_meta_command(tmp);
                }
        }

        return NULL;
}

/*
 * Checks whether a coresponding command is already on the meta_list (see
 * find_on_meta_list(). If so, increases factor, resets meta_start_time and
 * returns the factor to the calling function.
 *
 * If nothings found on the list, create new meta_command with default factor.
 */

static int
check_meta_list(const la_command_t *const command, const int set_factor)
{
        assert_command(command); assert(command->address);
        la_debug("check_meta_list(%s, %u)", command->address->text,
                        command->duration);

        if (!meta_list)
                meta_list = xcreate_list();

        meta_command_t *meta_command = find_on_meta_list(command);

        const time_t now = xtime(NULL);

        if (!meta_command)
        {
                meta_command = create_meta_command(command);
                assert(meta_command);
                if (set_factor)
                        meta_command->factor = set_factor;
                meta_command->meta_start_time = now +
                        (long) meta_command->factor * command->duration;
                add_head(meta_list, (kw_node_t *) meta_command);
        }
        else if (now > meta_command->meta_start_time)
        {
                if  (meta_command->factor == -1 && set_factor == 0)
                {
                        meta_command->meta_start_time = now +
                                command->rule->meta_max;
                }
                else
                {
                        const int new_factor = set_factor ? set_factor :
                                meta_command->factor *
                                command->rule->meta_factor;
                        if (command->duration * new_factor <
                                        command->rule->meta_max)
                        {
                                meta_command->factor = new_factor;
                                meta_command->meta_start_time = now +
                                        (long) command->duration * new_factor;
                        }
                        else
                        {
                                meta_command->factor = -1;
                                meta_command->meta_start_time = now +
                                        command->rule->meta_max;
                        }
                }
        }

        return meta_command->factor;
}

static void
incr_invocation_counts(la_command_t *const command)
{
        assert_command(command);
        if (command->rule->invocation_count < LONG_MAX)
                command->rule->invocation_count++;
        if (command->pattern->invocation_count < LONG_MAX)
                command->pattern->invocation_count++;

        command->rule->queue_count++;
}

static void
log_trigger(const la_command_t *const command, const char *const from)
{
        if (from)
        {
                /* manual command */
                if (command->factor)
                        la_log(LOG_INFO, "Host: %s, action \"%s\" activated "
                                        "by host %s, rule \"%s\" (factor %d).",
                                        command->address->text, command->name,
                                        from, command->rule_name,
                                        command->factor);
                else
                        la_log(LOG_INFO, "Host: %s, action \"%s\" activated "
                                        "by host %s, rule \"%s\".",
                                        command->address->text, command->name,
                                        from, command->rule_name);
        }
        else if (command->is_template)
        {
                /* template */
                la_log_verbose(LOG_INFO, "Initializing action \"%s\" for "
                                "rule \"%s\", source \"%s\".", command->name,
                                command->rule_name,
                                command->rule->source_group->name);
        }
        else if (!command->address)
        {
                /* command without associated address */
                la_log(LOG_INFO, "Action \"%s\" activated by rule \"%s\".",
                                command->name, command->rule_name);
        }
        else if (command->rule->meta_enabled)
        {
                /* command with factor */
                la_log(LOG_INFO, "Host: %s, action \"%s\" activated "
                                "by rule \"%s\" (factor %d).",
                                command->address->text, command->name,
                                command->rule_name, command->factor);
        }
        else
        {
                /* command w/o factor */
                la_log(LOG_INFO, "Host: %s, action \"%s\" activated "
                                "by rule \"%s\".",
                                command->address->text, command->name,
                                command->rule_name);
        }
}


/*
 * Executes a command submitted manually or from a remote logactiond
 */

void
trigger_manual_command(const la_address_t *const address,
                const la_command_t *const template, const time_t end_time,
                const int factor, const char *const from,
                const bool suppress_logging)
{
        assert_address(address); assert_command(template);
        la_debug("trigger_manual_command()");

        /* If end_time was specified, check whether it's already in the past.
         * If so, do nothing */
        if (end_time && xtime(NULL) > end_time)
                LOG_RETURN_VERBOSE(, LOG_INFO, "Manual command ignored as end time "
                                "is in the past.");

        assert(la_config);
        if (address_on_list(address, la_config->ignore_addresses))
                LOG_RETURN(, LOG_INFO, "Host: %s, manual trigger ignored.", address->text);

        const la_command_t *const tmp = find_end_command(address);
        if (tmp)
                LOG_RETURN_VERBOSE(, LOG_INFO, "Host: %s, ignored, action \"%s\" "
                                "%s%s already "
                                "active (triggered by rule \"%s\").",
                                address->text, tmp->name, 
                                from ? "by host " : "",
                                from ? from : "",
                                tmp->rule_name);

        la_command_t *const command = create_manual_command_from_template(template, 
                        address, from);
        if (!command)
                LOG_RETURN(, LOG_ERR, "IP address doesn't match what requirements of action!");
        assert_command(command);

        if (command->rule->meta_enabled)
                command->factor = check_meta_list(command, factor);
        else
                command->factor = 0;

        if (!suppress_logging || log_verbose)
                log_trigger(command, from);

        command->rule->queue_count++;

        exec_command(command, LA_COMMANDTYPE_BEGIN);
        if (command->end_string && command->duration > 0)
        {
                /* If end_time was specified, use this. Otherwise  (i.e. if
                 * end_time is 0), end_time will becomputed based on duration
                 * and factor */
                enqueue_end_command(command, end_time);
        }
        else
        {
                free_command(command);
        }
}

/*
 * Executes a begin_command.
 */

void
trigger_command(la_command_t *const command)
{
        assert_command(command);
        la_debug("trigger_command(%s, %d)", command->name, command->duration);

        if (run_type == LA_UTIL_FOREGROUND)
                return;

        /* Don't trigger command if another command (no matter from which
         * template) is still active */
        if (command->address)
        {
                const la_command_t *const tmp = find_end_command(command->address);
                if (tmp)
                        LOG_RETURN_VERBOSE(, LOG_INFO, "Host: %s, ignored, action "
                                        "\"%s\" already active (triggered by "
                                        "rule \"%s\").", tmp->address->text,
                                tmp->name, tmp->rule_name);
        }

        if (!command->is_template)
        {
                if (command->rule->meta_enabled)
                        command->factor = check_meta_list(command, 0);

                /* update relevant counters for status monitoring */
                incr_invocation_counts(command);

                send_add_entry_message(command, NULL);
        }

        log_trigger(command, NULL);

        exec_command(command, LA_COMMANDTYPE_BEGIN);
}

void
trigger_command_from_blacklist(la_command_t *const command)
{
        trigger_command(command);
        command->blacklist = true;
}

#endif /* !defined(NOCOMMANDS) && !defined(ONLYCLEANUPCOMMANDS) */

static void
log_end_trigger(const la_command_t *const command)
{
        if (command->is_template)
                la_log(LOG_INFO, "Disabling rule \"%s\".", command->rule_name);
        else if (command->address)
                la_log(LOG_INFO, "Host: %s, action \"%s\" ended for "
                                "rule \"%s\".", command->address->text,
                                command->name, command->rule_name);
        else
                la_log(LOG_INFO, "Action \"%s\" ended for rule " "\"%s\".",
                                command->name, command->rule_name);
}

/*
 * Executes an end_command.
 *
 * Will suppress any logging, if suppress_logging is true (main use case: avoid
 * 100s of log lines on shutdown. Will still log in case started with -v.
 *
 * Runs in end_queue_thread
 */

void
trigger_end_command(const la_command_t *const command, const bool suppress_logging)
{
        /* Don't assert_command() here, as after a reload some commands might
         * not have a rule attached to them anymore */
        assert(command);
        la_vdebug("trigger_end_command(%s, %d)", command->name,
                        command->duration);

        /* condition used to be (!suppress_logging || log_verbose) but that was
         * still too verbose... */
        if (log_verbose)
                log_end_trigger(command);

        /* After a reload some commands might not have a rule attached
         * to them anymore */
        if (!command->is_template && command->rule)
                command->rule->queue_count--;

        exec_command(command, LA_COMMANDTYPE_END);
}

/*
 * Scans pattern string for tokens. Adds found tokens to token_list.
 *
 * Return number of found tokens.
 */


static int
scan_action_tokens(kw_list_t *const property_list, const char *const string)
{
        assert_list(property_list); assert(string);
        la_debug("scan_action_tokens(%s)", string);

        const char *ptr = string;
        int n_tokens = 0;

        while (*ptr)
        {
                if (*ptr == '%')
                {
                        la_property_t *const new_prop = create_property_from_token(
                                        ptr, ptr-string, NULL);

                        if (new_prop)
                        {
                                add_tail(property_list, (kw_node_t *) new_prop);
                                n_tokens++;
                                ptr += new_prop->length-2; /* two %s reflected later */
                        }

                        ptr++; /* account for first '%' of token */
                }

                ptr++; /* also skips over second '%' of a token */
        }

        return n_tokens;
}


/*
 * Clones command from a command template. Duplicates / copies most but not all
 * template parameters. dup_command() should only be called from
 * create_command_from_template().
 */

/* FIXME: when are we calling dup_command()? e.g. does the property list have
 * content ever? */

static la_command_t *
dup_command(const la_command_t *const command)
{
        assert_command(command);
        la_vdebug("dup_command(%s)", command->name);

        la_command_t *const result = xmalloc(sizeof *result);

        result->id = command->id;

        result->is_template = false;

        /* only set payload here, other node links have already been
         * initialized in template */
        result->adr_node.payload = result;
        result->end_time_node.payload = result;

        result->name = xstrdup(command->name);
        result->begin_string = xstrdup(command->begin_string);
        result->begin_properties = dup_property_list(command->begin_properties);
        result->n_begin_properties = command->n_begin_properties;

        result->end_string = xstrdup(command->end_string);
        result->end_properties = dup_property_list(command->end_properties);
        result->n_end_properties = command->n_end_properties;

        result->rule = command->rule;

        result->duration = command->duration;
        result->factor = command->factor;
        result->need_host = command->need_host;
        result->quick_shutdown = command->quick_shutdown;

        result->rule_name = xstrdup(command->rule_name);

        return result;
}

/* Return false if action can't handle type of IP address */

static bool
has_correct_address(const la_command_t *const template, const la_address_t *const address)
{
        assert_command(template);
<<<<<<< HEAD
=======

        if (!address)
        {
                if (template->need_host != LA_NEED_HOST_NO)
                        return false;
        }
        else
        {
                assert_address(address);
                if ((address->sa.ss_family == AF_INET && template->need_host ==
                                        LA_NEED_HOST_IP6) ||
                                (address->sa.ss_family == AF_INET6 &&
                                                template->need_host ==
                                                LA_NEED_HOST_IP4))
                        return false;
        }
>>>>>>> cfa64963

        if (!address && template->need_host != LA_NEED_HOST_NO)
                return false;
        else if (template->need_host == LA_NEED_HOST_IP4 && address->sa.ss_family != AF_INET)
                return false;
        else if (template->need_host == LA_NEED_HOST_IP6 && address->sa.ss_family != AF_INET6)
                return false;
        else if (template->need_host == LA_NEED_HOST_ANY && address->sa.ss_family != AF_INET
                        && address->sa.ss_family != AF_INET6)
                return false;
        else
                return true;
}

/*
 * Create command from template. Duplicate template and add add'l information
 *
 * Returns NULL if ip address does not match template->need_host setting.
 */

la_command_t *
create_command_from_template(const la_command_t *const template,
                la_pattern_t *const pattern,
                const la_address_t *const address)
{
        assert_command(template); assert_pattern(pattern);
        assert_list(pattern->properties);
        if (address)
                assert_address(address);
        la_debug("create_command_from_template(%s)", template->name);

        if (!has_correct_address(template, address))
                return NULL;

        la_command_t *const result = dup_command(template);

        result->pattern = pattern;
        result->pattern_properties = dup_property_list(pattern->properties);
        result->address = address ? dup_address(address) : NULL;
        result->end_time = result->n_triggers = result->start_time= 0;
        result->submission_type = LA_SUBMISSION_LOCAL;
        result->blacklist = false;

        convert_both_commands(result);

        return result;
}

/*
 * TODO: recognize access from other local addresses
 */

static
bool is_local_address(const char *const address)
{
        return (!address || !strcmp("127.0.0.1", address) ||
                        !strcmp("::1", address) || !strcmp(LA_FIFO, address));
}

/* TODO: combine both create*command*() methods into one */

static la_command_t *
create_manual_command_from_template(const la_command_t *const template,
                const la_address_t *const address, const char *const from)
{
        assert_command(template);
        if (address)
                assert_address(address);
        la_debug("create_manual_command_from_template(%s)", template->name);

        if (!has_correct_address(template, address))
                return NULL;

        la_command_t *const result = dup_command(template);

        result->pattern = NULL;
        result->pattern_properties = NULL;
        result->address = address ? dup_address(address) : NULL;
        result->end_time = result->n_triggers = result->start_time= 0;
        result->submission_type = is_local_address(from) ?
                LA_SUBMISSION_MANUAL : LA_SUBMISSION_REMOTE;

        convert_both_commands(result);

        return result;
}

/*
 * Creates a new command template
 *
 * Duration = 0 prevents any end command
 * Duration = INT_MAX will result that the end command will only be fired on shutdown
 *
 * Note: begin_properties, end_properties will be initialized with
 * create_list(); pattern_properties will always be NULL after
 * create_template()
 *
 * FIXME: use another value than INT_MAX
 */

la_command_t *
create_template(const char *const name, la_rule_t *const rule,
                const char *const begin_string, const char *const end_string,
                const int duration, const la_need_host_t need_host,
                const bool quick_shutdown)
{
        assert(name); assert_rule(rule); assert(begin_string);
        la_debug("create_template(%s, %d)", name, duration);

        la_command_t *const result = xmalloc0(sizeof *result);

        result->name = xstrdup(name);
        result->id = ++id_counter;
        result->is_template = true;

        result->adr_node.payload = result;
        result->end_time_node.payload = result;

        result->begin_string = xstrdup(begin_string);
        result->begin_properties = xcreate_list();
        result->n_begin_properties =
                scan_action_tokens(result->begin_properties, begin_string);

        result->end_string = xstrdup(end_string);
        result->end_properties = xcreate_list();
        result->n_end_properties = end_string ?
                scan_action_tokens(result->end_properties, end_string) : 0;


        result->rule = rule;
        result->need_host = need_host;
        result->quick_shutdown = quick_shutdown;

        result->duration = duration;
        result->factor = 1;

        /* Will be used to restore queue counters on reload. Yes, it's a bit
         * ugly but such is life... */
        result->rule_name = xstrdup(rule->name);

        return result;
}

/*
 * Free single command. Does nothing when argument is NULL
 *
 * Runs in end_queue_thread
 */

void
free_command(la_command_t *const command)
{
        if (!command)
                return;

        la_vdebug("free_command(%s)", command->name);

        free(command->name);
        free(command->begin_string);
        free(command->begin_string_converted);
        free(command->end_string);
        free(command->end_string_converted);
        free_property_list(command->begin_properties);
        free_property_list(command->end_properties);
        free_property_list(command->pattern_properties);
        free(command->rule_name);

        free_address(command->address);
        free(command);
}

/*
 * Free all commands in list
 */

void
free_command_list(kw_list_t *const list)
{
        la_vdebug("free_command_list()");
        if (!list)
                return;
        assert_list(list);

        for (la_command_t *tmp;
                        (tmp = REM_COMMANDS_HEAD(list));)
                free_command(tmp);

        free(list);
}


/* vim: set autowrite expandtab: */<|MERGE_RESOLUTION|>--- conflicted
+++ resolved
@@ -817,25 +817,6 @@
 has_correct_address(const la_command_t *const template, const la_address_t *const address)
 {
         assert_command(template);
-<<<<<<< HEAD
-=======
-
-        if (!address)
-        {
-                if (template->need_host != LA_NEED_HOST_NO)
-                        return false;
-        }
-        else
-        {
-                assert_address(address);
-                if ((address->sa.ss_family == AF_INET && template->need_host ==
-                                        LA_NEED_HOST_IP6) ||
-                                (address->sa.ss_family == AF_INET6 &&
-                                                template->need_host ==
-                                                LA_NEED_HOST_IP4))
-                        return false;
-        }
->>>>>>> cfa64963
 
         if (!address && template->need_host != LA_NEED_HOST_NO)
                 return false;
