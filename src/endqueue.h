--- conflicted
+++ resolved
@@ -35,11 +35,6 @@
 
 extern pthread_mutex_t end_queue_mutex;
 
-<<<<<<< HEAD
-extern kw_tree_t *adr_tree;
-extern int queue_length;
-=======
->>>>>>> 6389ad7c
 
 extern kw_list_t *queue_pointers;
 
@@ -68,13 +63,11 @@
 
 la_command_t *next_command_in_queue(la_command_t *const command);
 
-<<<<<<< HEAD
 void empty_queue_pointers(void);
-=======
+
 kw_tree_node_t *get_root_of_queue(void);
 
 int get_queue_length(void);
->>>>>>> 6389ad7c
 
 #endif /* __endqueue_h */
 
