--- conflicted
+++ resolved
@@ -397,20 +397,12 @@
 {
         la_debug("init_watching_inotify()");
 
-<<<<<<< HEAD
         /* Calling inotify_init() twice will do funny stuff... */
-=======
-	/* Calling inotify_init() twice will do funny stuff... */
->>>>>>> 61d79065
         if (!inotify_fd)
         {
                 inotify_fd = inotify_init();
                 if (inotify_fd == -1)
-<<<<<<< HEAD
-                        die_hard("Can't initialize inotify!");
-=======
                         die_err("Can't initialize inotify!");
->>>>>>> 61d79065
         }
 }
 
