/*
 *  logactiond - trigger actions based on logfile contents
 *  Copyright (C) 2019  Klaus Wissmann

 *  This program is free software: you can redistribute it and/or modify
 *  it under the terms of the GNU General Public License as published by
 *  the Free Software Foundation, either version 3 of the License, or
 *  (at your option) any later version.

 *  This program is distributed in the hope that it will be useful,
 *  but WITHOUT ANY WARRANTY; without even the implied warranty of
 *  MERCHANTABILITY or FITNESS FOR A PARTICULAR PURPOSE.  See the
 *  GNU General Public License for more details.

 *  You should have received a copy of the GNU General Public License
 *  along with this program.  If not, see <https://www.gnu.org/licenses/>.
 */


#include <config.h>

/* define _GNU_SOURCE to get pthread_setname_np() */
#define _GNU_SOURCE
#include <pthread.h>
#include <stdio.h>
#include <stdlib.h>
#include <string.h>
#include <syslog.h>
#include <errno.h>
#include <unistd.h>
#include <time.h>
#include <sys/types.h>
#include <termios.h>
#include <signal.h>
#include <assert.h>
#include <ctype.h>

#include "ndebug.h"
#include "logging.h"
#include "misc.h"

#ifndef CLIENTONLY

void
remove_pidfile(void)
{
        la_debug("remove_pidfile()");

        if (remove(pidfile_name) == -1 && errno != ENOENT)
                la_log_errno(LOG_ERR, "Unable to remove pidfile");
}

void
create_pidfile(void)
{
        la_debug("create_pidfile(%s)", pidfile_name);

        FILE *const stream = fopen(pidfile_name, "w");
        if (!stream)
                die_err("Unable to open pidfile.");

        fprintf(stream, "%ld\n", (long) getpid());

        if (fclose(stream) == EOF)
                die_err("Unable to close pidfile");
}

/* Returns true if logactiond process is already running */

bool
check_pidfile(void)
{
#define BUF_LEN 20 /* should be enough - I think */

        la_debug("check_pidfile(%s)", pidfile_name);

        bool result = true;

        FILE *const stream = fopen(pidfile_name, "r");

        if (stream)
        {
                la_debug("opened pid");
                unsigned int pid;
                if (fscanf(stream, "%u", &pid) == 1)
                        result = !(kill(pid, 0) == -1 && errno == ESRCH);
                else
                        result = false;

                if (fclose(stream) == EOF)
                        die_err("Unable to close pidfile");
        }
        else
        {
                la_debug("did not open pid");
                if (errno == ENOENT)
                        result = false;
                else
                        die_err("Unable to open pidfile.");
        }

        return result;
}

/*
 * Create thread, die if it fails
 */

void
xpthread_create(pthread_t *const thread, const pthread_attr_t *const attr,
                void *(*start_routine)(void *), void *const arg,
                const char *const name)
{
        int ret = pthread_create(thread, attr, start_routine, arg);
        if (ret)
                die_val(ret, "Failed to create thread!");
#if HAVE_PTHREAD_SETNAME_NP
        if (name)
        {
                ret = pthread_setname_np(*thread, name);
                if (ret)
                        die_val(ret, "Failed to set thread name!");

        }
#elif HAVE_PTHREAD_SET_NAME_NP
        if (name)
                pthread_set_name_np(*thread, name);
#endif
}

/*
 * Wait for condition, die if pthread_cond_wait() fails
 */

void
xpthread_cond_wait(pthread_cond_t *cond, pthread_mutex_t *mutex)
{
        if (pthread_cond_wait(cond, mutex))
                die_err("Failed to wait for condition!");
}

/*
 * Wait for condition, die if pthread_cond_timedwait() fails
 */

int
xpthread_cond_timedwait(pthread_cond_t *cond, pthread_mutex_t *mutex,
                const struct timespec *abstime)
{
        const int ret = pthread_cond_timedwait(cond, mutex, abstime);
        la_vdebug("xpthread_cond_timedwait()=%u", ret);

        switch (ret)
        {
                case 0:
                        break;
                case ETIMEDOUT:
                        la_vdebug("pthread_cond_timedwait() timed out");
                        break;
                case EINTR:
                        la_vdebug("pthread_cond_timedwait() interrupted");
                        break;
                default:
                        die_err("Failed to timed wait for condition");
                        break;
        }

        return ret;
}

/*
 * Signal condition, die if it fails
 */

void
xpthread_cond_signal(pthread_cond_t *cond)
{
        if (pthread_cond_signal(cond))
                die_err("Failed to signal thread!");
}

/*
 * Lock mutex, die if pthread_mutex_lock() fails
 */

void
xpthread_mutex_lock(pthread_mutex_t *mutex)
{
        const int ret = pthread_mutex_lock(mutex);
        if (ret)
                die_val(ret, "Failed to lock mutex!");
}

/*
 * Unlock mutex, die if pthread_mutex_lock() fails
 */

void
xpthread_mutex_unlock(pthread_mutex_t *mutex)
{
        const int ret = pthread_mutex_unlock(mutex);
        if (ret)
                die_val(ret, "Failed to unlock mutex!");
}

/* join thread, die if pthread_join() fails
 */

void
xpthread_join(pthread_t thread, void **retval)
{
        const int ret = pthread_join(thread, retval);
        if (ret)
                die_val(ret, "Faoiled to join thread!");
}

#endif /* CLIENTONLY */

time_t
xtime(time_t *tloc)
{
        const time_t result = time(tloc);
        if (result == -1)
                die_err("Can't get time!");

        return result;
}

void xfree(void *ptr)
{
        la_debug("free(%p)", ptr);
        free(ptr);
}


void *
xrealloc(void *ptr, size_t n)
{
        void *const result = realloc(ptr, n);
        if (!result && n!=0)
                die_err("Memory exhausted");

        return result;
}

void *
xmalloc0(size_t n)
{
        void *const result = calloc(n, 1);
        if (!result && n!=0)
                die_err("Memory exhausted");

        return result;
}

void *
xmalloc(size_t n)
{
        void *const result =  malloc(n);
        if (!result && n!=0)
                die_err("Memory exhausted\n");

        return result;
}

/* strdup() clone; return NULL if s==NULL, calls die_err() in case off error */

char *
xstrdup(const char *s)
{
        if (!s)
                return NULL;

        void *const result = strdup(s);
        if (!result)
                die_err("Memory exhausted\n");

        return result;
}

/* strndup() clone; return NULL if s==NULL, calls die_err() in case off error */

char *
xstrndup(const char *s, size_t n)
{
        if (!s)
                return NULL;

        void *const result = strndup(s, n);
        if (!result)
                die_err("Memory exhausted\n");

        return result;
}

size_t
xstrlen(const char *s)
{
        if (s)
                return strlen(s);
        else
                return 0;
}

/*
 * Concatenates the two strings and creates a newly malloc()ed string. If
 * one string is NULL, returns a duplicate of the other string. If both are
 * NULL, returns NULL.
 */

char *
concat(const char *s1, const char *s2)
{
        if (!s1)
                return xstrdup(s2);
        if (!s2)
                return xstrdup(s1);

        const size_t len1 = strlen(s1);
        const size_t len2 = strlen(s2);
        char *const result = xmalloc(len1 + len2 + 1);

        memcpy(result, s1, len1);
        memcpy(result + len1, s2, len2 + 1); /* also copy terminating 0 byte */

        return result;
}

/* Will copy string from src to dest. Either
 * - until '\0' is reached or
 * - until delim is reached or
 * - until n bytes are copied (if n>0) or
 * - until dest_size - 1 bytes are copied
 *
 * whichever occurs first. Will make sure dest will end with '\0' in either case.
 *
 * Will return number of characters copied - unless available space in dest
 * would not have been enough - then will return -1.
 *
 * n must be >= 1.
 * delim should be '\0' if no special delimiter is required.
 */

int
string_copy(char *const dest, const size_t dest_size, const char *const src,
                const size_t n, char delim)
{
        assert(dest); assert(src); assert(dest_size >= 1); assert(n >= 0);

        const size_t copy_bytes = (!n || dest_size-1 < n) ? dest_size-1 : n;
        size_t i;

        for (i = 0; i < copy_bytes && src[i] && src[i] != delim; i++)
                dest[i] = src[i];

        dest[i] = '\0';

        /* Return number of copied bytes if
         * - copying ended when '\0' or delim was reached or
         * - length (n) was specified and is smaller than dest_size.
         *
         * Return -1 otherwise - i.e when dest_size was reached
         */
        if (src[i] == '\0' || src[i] == delim || (n != 0 && n < dest_size))
                return i;
        else
                return -1;
}

int
strendcmp(const char *const string, const char *const suffix)
{
        if (!string && !suffix)
                return 0;
        else if (!string || !suffix)
                return 1;

        const int string_len = strlen(string);
        const int suffix_len = strlen(suffix);

        if (suffix_len > string_len)
                return 1;

        return strcmp(string + string_len - suffix_len, suffix);
}


/*
 * dst is a block of previously allocated memory
 * dst_len is the length of the previously allocated memory
 * dst_ptr points somewhere within that memory
 * on_top is the amount of bytes that comes on top of dst_ptr
 *
 * realloc_buffer() allocates additional memory in case dst_ptr + on_top
 * exceeds the previously allocated block of memory. New size will be
 * 2 * dst_len + on_topsize
 */

void realloc_buffer(char **dst, char **dst_ptr, size_t *dst_len, const size_t on_top)
{
<<<<<<< HEAD
        la_vdebug("realloc_buffer(%u, %u)", *dst_len, on_top);
        assert (*dst); assert((*dst_ptr - *dst) < *dst_len); assert(on_top >= 0);
=======
        la_vdebug("realloc_buffer(%lu, %lu)", *dst_len, on_top);
>>>>>>> 6830aab9

        if (*dst_ptr + on_top >= *dst + *dst_len)
        {
                *dst_len = *dst_len * 2 + on_top;
                la_debug("realloc_buffer()=%lu", *dst_len);

                char *const tmp_ptr = xrealloc(*dst, *dst_len);
                *dst_ptr = *dst_ptr - *dst + tmp_ptr;
                *dst = tmp_ptr;
        }
}


kw_list_t *
xcreate_list(void)
{
        kw_list_t *const result = xmalloc(sizeof (kw_list_t));

        result->head.succ = (kw_node_t *) &result->tail;
        result->head.pred = NULL;
        result->tail.succ = NULL;
        result->tail.pred = (kw_node_t *) &result->head;

        assert_list(result);

        return result;
}

/* Taken from https://www.gnu.org/software/libc/manual/html_node/getpass.html
 */

static ssize_t
_getpass (char **lineptr, size_t *n, FILE *stream)
{
        struct termios old, new;
        ssize_t nread;

        /* Turn echoing off and fail if we can't. */
        if (tcgetattr (fileno (stream), &old) != 0)
                return -1;
        new = old;
        new.c_lflag &= ~ECHO;
        if (tcsetattr (fileno (stream), TCSAFLUSH, &new) != 0)
                return -1;

        /* Read the password. */
        nread = getline (lineptr, n, stream);

        /* Restore terminal. */
        (void) tcsetattr (fileno (stream), TCSAFLUSH, &old);

        /* Replace trailing newline - if any */
        if (nread > 0 && (*lineptr)[nread-1] == '\n')
                (*lineptr)[nread-1] = '\0';

        return nread;
}

char *
xgetpass(const char *const prompt)
{
        printf("%s", prompt);
        FILE *tty = fopen("/dev/tty", "r");
        if (!tty)
                die_err("Can't open /dev/tty");

        size_t password_size = 0;
        static char *password_buffer = NULL;
        (void) _getpass(&password_buffer, &password_size, tty);

        if (fclose(tty) == EOF)
                die_err("Can't close /dev/tty");

        puts("");

        return password_buffer;
}

int
xnanosleep(const time_t secs, const long nanosecs)
{
        struct timespec blink;

        blink.tv_sec = secs;
        blink.tv_nsec = nanosecs;

        return nanosleep(&blink, NULL);
}


/* vim: set autowrite expandtab: */<|MERGE_RESOLUTION|>--- conflicted
+++ resolved
@@ -398,12 +398,8 @@
 
 void realloc_buffer(char **dst, char **dst_ptr, size_t *dst_len, const size_t on_top)
 {
-<<<<<<< HEAD
-        la_vdebug("realloc_buffer(%u, %u)", *dst_len, on_top);
+        la_vdebug("realloc_buffer(%lu, %lu)", *dst_len, on_top);
         assert (*dst); assert((*dst_ptr - *dst) < *dst_len); assert(on_top >= 0);
-=======
-        la_vdebug("realloc_buffer(%lu, %lu)", *dst_len, on_top);
->>>>>>> 6830aab9
 
         if (*dst_ptr + on_top >= *dst + *dst_len)
         {
