--- conflicted
+++ resolved
@@ -154,14 +154,11 @@
 void
 unwatch_source(la_source_t *source)
 {
-<<<<<<< HEAD
         if (run_type == LA_UTIL_FOREGROUND)
                 return;
 
-        assert(source);
-=======
         assert_source(source); assert(source->file); assert(source->active);
->>>>>>> fd0ec208
+
         la_debug("unwatch_source(%s)", source->name);
 
 #ifndef NOWATCH
@@ -198,15 +195,13 @@
         result->type = type;
         result->rules = create_list();
         result->file = NULL;
-<<<<<<< HEAD
+        result->active = false;
 
 #if HAVE_INOTIFY
         result->wd = 0;
         result->parent_wd = 0;
 #endif /* HAVE_INOTIFY */
-=======
-        result->active = false;
->>>>>>> fd0ec208
+
 
         return result;
 }
