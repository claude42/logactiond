/*
 *  logactiond - trigger actions based on logfile contents
 *  Copyright (C) 2019  Klaus Wissmann

 *  This program is free software: you can redistribute it and/or modify
 *  it under the terms of the GNU General Public License as published by
 *  the Free Software Foundation, either version 3 of the License, or
 *  (at your option) any later version.

 *  This program is distributed in the hope that it will be useful,
 *  but WITHOUT ANY WARRANTY; without even the implied warranty of
 *  MERCHANTABILITY or FITNESS FOR A PARTICULAR PURPOSE.  See the
 *  GNU General Public License for more details.

 *  You should have received a copy of the GNU General Public License
 *  along with this program.  If not, see <https://www.gnu.org/licenses/>.
 */

#include <config.h>

#include <time.h>
#include <pthread.h>
#include <stdlib.h>
#include <unistd.h>
#include <syslog.h>
#include <string.h>
#include <assert.h>
#include <limits.h>
#include <arpa/inet.h>

#include <libconfig.h>

#include "logactiond.h"
#include "nodelist.h"

static kw_list_t *end_queue = NULL;
pthread_mutex_t end_queue_mutex = PTHREAD_MUTEX_INITIALIZER;
pthread_cond_t end_queue_condition = PTHREAD_COND_INITIALIZER;

/*
 * Search for a command by a certain host for a given rule on the end_que
 * list. Return if found, return NULL otherwise
 *
 * host may be NULL
 */

la_command_t *
find_end_command(la_rule_t *rule, la_address_t *address)
{
        assert_rule(rule);
        la_debug("find_end_command(%s)", rule->name);

        if (!end_queue)
                return NULL;

        if (!address)
                return NULL;

        la_command_t *result = NULL;

        xpthread_mutex_lock(&end_queue_mutex);

        for (la_command_t *command = ITERATE_COMMANDS(end_queue);
                        (command = NEXT_COMMAND(command));)
        {
                if (command->rule == rule &&
                                !adrcmp(command->address, address))
                {
                        result = command;
                        break;
                }
        }

        pthread_mutex_unlock(&end_queue_mutex);

        return result;
}

static char
human_readable_duration(unsigned int *duration)
{
        char unit = 's';
        if (*duration > 60)
        {
                *duration /= 60;
                unit = 'm';
                if (*duration > 60)
                {
                        *duration /= 60;
                        unit = 'h';
                        if (*duration > 24)
                        {
                                *duration /= 24;
                                unit = 'd';
                        }
                }
        }
        return unit;
}

static void
output_status_to_file(void)
{
        if (!output_status)
                return;

        FILE *status_file = fopen(STATUSFILE, "w");
        if (!status_file)
                die_hard("Can't create \" STATUSFILE \"!");

        fprintf(status_file, "IP address                                       "
                        "Time   Rule         Action\n"
                        "================================================="
                        "==========================\n");

        /* INET6_ADDRSTRLEN 46 + "/123*/

        for (la_command_t *command = ITERATE_COMMANDS(end_queue);
                        (command = NEXT_COMMAND(command));)
        {
                unsigned int duration = command->duration;
                //char unit = human_readable_duration(&duration);

                char end_time[9];
                strftime(end_time, 8, "%T", localtime(&(command->end_time)));

                fprintf(status_file,
                                "%-50.50s  %-8.8s  %-10.10s  %-10.10s\n",
                                command->address->text, end_time,
                                command->name, command->rule->name);
        }
        if (fclose(status_file))
                die_hard("Can't close \" STATUSFILE \"!");
}

/*
 * Remove and trigger all remaining end and shutdown commands in the queue
 */

void
empty_end_queue(void)
{
        /* Always remember: don't call die_xxx() from in here as this will
         * call shutdown_daemon() again and we will end up in a fun loop... */
        la_debug("empty_end_queue()");

        if (!end_queue)
                return;

        xpthread_mutex_lock(&end_queue_mutex);

        for (la_command_t *tmp;
                        (tmp = REM_COMMANDS_HEAD(end_queue));)
        {
                trigger_end_command(tmp);
                free_command(tmp);
        }

        output_status_to_file();

        pthread_mutex_unlock(&end_queue_mutex);
}

/*
 * Will wait until the next end command has to be executed. In case the next
 * command is not an end command but a shutdown command, wait indefinitely (or
 * rather until daemon is stopped).
 */

static void
wait_for_next_end_command(la_command_t *command)
{
        assert_command(command);
        la_vdebug("wait_for_next_end_command(%s, %u)", command->end_string,
                        command->end_time);

        if (command->end_time == INT_MAX)
        {
                /* next command is a shutdown command, wait indefinitely */
                xpthread_cond_wait(&end_queue_condition, &end_queue_mutex);
        }
        else
        {
                /* next command is a end command, wait until its end_time */
                struct timespec wait_interval;
                wait_interval.tv_nsec = 0;
                wait_interval.tv_sec = command->end_time;
                pthread_cond_timedwait(&end_queue_condition, &end_queue_mutex,
                                &wait_interval);
        }
}

/*
 * Consumes next end command from end queue and triggers it (if any) then waits
 * appropriate amount of time.
 */

static void *
consume_end_queue(void *ptr)
{
<<<<<<< HEAD
        xpthread_mutex_lock(&end_queue_mutex);
=======
        la_debug("consume_end_queue()");

        pthread_mutex_lock(&end_queue_mutex);
>>>>>>> 1d2a4ca7

        for (;;)
        {
                time_t now = xtime(NULL);

                la_command_t *command = (la_command_t *) end_queue->head.succ;

                if (is_list_empty(end_queue))
                {
                        /* list is empty, wait indefinitely */
                        xpthread_cond_wait(&end_queue_condition, &end_queue_mutex);
                }
                else if (now < command->end_time)
                {
                        /* non-empty list, but end_time of first command not
                         * reached yet */
                        wait_for_next_end_command(command);
                }
                else
                {
                        /* end_time of next command reached, remove it
                         * and don't sleep but immediately look for more */
                        remove_node((kw_node_t *) command);
                        trigger_end_command(command);
                        free_command(command);
                        output_status_to_file();
                }
        }
}

/*
 * Initializes end que structure and then launches end queue thread.
 */

void
init_end_queue(void)
{
        la_debug("init_end_queue()");

        end_queue = create_list();

        output_status_to_file();

        pthread_t end_queue_thread;

        if (pthread_create(&end_queue_thread, NULL, consume_end_queue, NULL))
                die_hard("Couldn't create end_queue thread!");
}

/*
 * Set end time to current time + duration. Set to INT_MAX in case duration ==
 * INT_MAX.
 */

static void
set_end_time(la_command_t *command)
{
        assert_command(command);
        la_vdebug("set_end_time(%s, %u)", command->end_string, command->duration);

        if (command->duration == INT_MAX)
                command->end_time = INT_MAX;
        else
                command->end_time = xtime(NULL) + command->duration;
}

/*
 * Adds command to correct position in end queue (only if duration is
 * non-negative). Sets end time.
 */

void
enqueue_end_command(la_command_t *end_command)
{
        assert_command(end_command);
        la_debug("enqueue_end_command(%s, %u)", end_command->end_string,
                        end_command->duration);

        if (end_command->duration <= 0)
                return;

        set_end_time(end_command);

        xpthread_mutex_lock(&end_queue_mutex);

        /* We don't use the ITERATE_COMMANDS, NEXT_COMMAND here for a
         * reason... */
        la_command_t *tmp;
        for (tmp = (la_command_t *) end_queue->head.succ;
                        tmp->node.succ;
                        tmp = (la_command_t *) tmp->node.succ)
        {
                if (end_command->end_time <= tmp->end_time)
                        break;
        }

        insert_node_before((kw_node_t *) tmp, (kw_node_t *) end_command);

        output_status_to_file();

        pthread_cond_signal(&end_queue_condition);

        pthread_mutex_unlock(&end_queue_mutex);
}

/* vim: set autowrite expandtab: */<|MERGE_RESOLUTION|>--- conflicted
+++ resolved
@@ -198,13 +198,9 @@
 static void *
 consume_end_queue(void *ptr)
 {
-<<<<<<< HEAD
+        la_debug("consume_end_queue()");
+
         xpthread_mutex_lock(&end_queue_mutex);
-=======
-        la_debug("consume_end_queue()");
-
-        pthread_mutex_lock(&end_queue_mutex);
->>>>>>> 1d2a4ca7
 
         for (;;)
         {
