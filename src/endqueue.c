/*
 *  logactiond - trigger actions based on logfile contents
 *  Copyright (C) 2019  Klaus Wissmann

 *  This program is free software: you can redistribute it and/or modify
 *  it under the terms of the GNU General Public License as published by
 *  the Free Software Foundation, either version 3 of the License, or
 *  (at your option) any later version.

 *  This program is distributed in the hope that it will be useful,
 *  but WITHOUT ANY WARRANTY; without even the implied warranty of
 *  MERCHANTABILITY or FITNESS FOR A PARTICULAR PURPOSE.  See the
 *  GNU General Public License for more details.

 *  You should have received a copy of the GNU General Public License
 *  along with this program.  If not, see <https://www.gnu.org/licenses/>.
 */

#include <config.h>

#include <time.h>
#include <pthread.h>
#include <syslog.h>
#include <string.h>
#include <assert.h>
#include <limits.h>
#include <stdio.h>

#include "ndebug.h"
#include "addresses.h"
#include "commands.h"
#include "configfile.h"
#include "endqueue.h"
#include "logging.h"
#include "messages.h"
#include "misc.h"
#include "nodelist.h"
#include "rules.h"
#include "sources.h"
#include "status.h"

kw_list_t *end_queue = NULL;
pthread_t end_queue_thread = 0;
pthread_mutex_t end_queue_mutex = PTHREAD_MUTEX_INITIALIZER;
pthread_cond_t end_queue_condition = PTHREAD_COND_INITIALIZER;

/*
<<<<<<< HEAD
=======
 * Searches for a rule with the given name in the given source. Returns NULL if
 * no such rule exists.
 */

static la_rule_t *
find_source_rule_by_name(const la_source_group_t *source_group, const char *name)
{
        assert(source_group), assert(name);
        la_debug("find_source_rule_by_name(%s, %s)", source_group->name,
                        name);

        for (la_rule_t *rule = ITERATE_RULES(source_group->rules);
                        (rule = NEXT_RULE(rule));)
        {
                if (!strcmp(rule->name, name))
                        return rule;
        }

        return NULL;
}

/*
 * Searches for a rule with the given name in any of the sources. Returns first
 * it finds (searching the systemd source first - if available), NULL
 * otherwise.
 */

static la_rule_t *
find_rule_by_name(const char *name)
{
        assert(name);
        assert(la_config);
        la_debug("find_rule_by_name(%s)", name);

#if HAVE_LIBSYSTEMD
        if (la_config->systemd_source_group)
        {
                la_rule_t *result = find_source_rule_by_name(la_config->systemd_source_group, name);
                if (result)
                        return result;
        }
#endif /* HAVE_LIBSYSTEMD */

        assert(la_config->source_groups);
        for (la_source_group_t *source_group = ITERATE_SOURCE_GROUPS(la_config->source_groups);
                        (source_group = NEXT_SOURCE_GROUP(source_group));)
        {
                la_rule_t *result = find_source_rule_by_name(source_group, name);
                if (result)
                        return result;
        }
        
        return NULL;
}

/*
>>>>>>> 6830aab9
 * Only invoked after a config reload. Goes through all commands in the
 * end_queue (skipping the shutdown commands) and tries to find matching new
 * rules. If found, adjusts the rule's queue counter accordingly.
 *
 * On the fly it cleans up command->rule and command->pattern of all commands
 * to avoid other code will follow wrong pointers.
 */

void
update_queue_count_numbers(void)
{
        la_debug("update_queue_count_numbers()");
        assert_list(end_queue);

        xpthread_mutex_lock(&config_mutex);
        xpthread_mutex_lock(&end_queue_mutex);

                for (la_command_t *command = ITERATE_COMMANDS(end_queue);
                                (command = NEXT_COMMAND(command));)
                {
                        la_rule_t *rule = NULL;

                        if (!command->is_template)
                        {
                                rule = find_rule(command->rule_name);
                                if (rule)
                                        rule->queue_count++;
                        }

                        /* Clean up pointers to stuff that will soon cease to
                         * exist.  Just to make sure, nobdoy acidentally wants
                         * to use outdated stuff it later on */
                        command->rule = rule;
                        command->pattern = NULL;
                }

        xpthread_mutex_unlock(&end_queue_mutex);
        xpthread_mutex_unlock(&config_mutex);
}

/*
 * Search for a command by a certain host for a given rule on the end_que
 * list. Return if found, return NULL otherwise
 *
 * host may be NULL
 */

la_command_t *
find_end_command(const la_address_t *const address)
{
        la_debug("find_end_command()");

        if (!end_queue)
                return NULL;

        if (!address)
                return NULL;
        assert_address(address);

        la_command_t *result = NULL;

        xpthread_mutex_lock(&end_queue_mutex);

                assert_list(end_queue);

                for (la_command_t *command = ITERATE_COMMANDS(end_queue);
                                (command = NEXT_COMMAND(command));)
                {
                        if (!adrcmp(command->address, address))
                        {
                                result = command;
                                break;
                        }
                }

        xpthread_mutex_unlock(&end_queue_mutex);

        return result;
}

/*
 * Searches for command with given address in end queue. If found, removes it
 * from end queue, triggers it and then frees it.
 *
 * Will lock the endqueue mutex thus must not be called from functions which
 * already have locked the mutex (such as consume_end_queue()).
 */

int
remove_and_trigger(la_address_t *const address)
{
        assert_address(address);
        la_debug("remove_and_trigger()");

        if (!end_queue)
                return -1;
        assert_list(end_queue);

        xpthread_mutex_lock(&end_queue_mutex);

                /* Don't use find_end_command() here but do it ourself so we
                 * can keep the mutex locked during the whole function to avoid
                 * creating a race condition. */
                la_command_t *command = NULL;
                int result = -1;
                for (la_command_t *tmp = ITERATE_COMMANDS(end_queue);
                                (tmp = NEXT_COMMAND(tmp));)
                {
                        if (!adrcmp(tmp->address, address))
                        {
                                command = tmp;
                                remove_node((kw_node_t *) command);
                                trigger_end_command(command, false);
                                free_command(command);
                                result = 0;
                                break;
                        }
                }

        xpthread_mutex_unlock(&end_queue_mutex);

        return result;
}

#ifndef NOCOMMANDS
/*
 * Remove and trigger all remaining end and shutdown commands in the queue
 */

void
empty_end_queue(void)
{
        /* Always remember: don't call die_xxx() from in here as this will
         * call shutdown_daemon() again and we will end up in a fun loop... */
        la_log(LOG_INFO, "Flushing end queue.");

        if (!end_queue)
                return;
        assert_list(end_queue);

        /* Don't care about locking the mutex in case of system shutdown as
         * empty_end_queue() has been called from cleanup action.
         *
         * Of course also don't touch mutex if no thread is running. */
        if (!shutdown_ongoing && end_queue_thread)
                xpthread_mutex_lock(&end_queue_mutex);

        for (la_command_t *tmp; (tmp = REM_COMMANDS_HEAD(end_queue));)
        {
                if (!tmp->quick_shutdown)
                        trigger_end_command(tmp, true);
                free_command(tmp);
        }

        if (!shutdown_ongoing && end_queue_thread)
        {
                /* signal probably not strictly necessary... */
                xpthread_cond_signal(&end_queue_condition);
                xpthread_mutex_unlock(&end_queue_mutex);
        }
}
#endif /* NOCOMMANDS */



/*
 * Will wait until the next end command has to be executed. In case the next
 * command is not an end command but a shutdown command, wait indefinitely (or
 * rather until daemon is stopped).
 *
 * Runs in end_queue_thread
 */

static void
wait_for_next_end_command(const la_command_t *command)
{
        /* Commented out assert_command() as going through this from the
         * endqueue thread would actually require locking the config_mutex. But
         * obviously that's a bit much "just for" an assert() */
        /* assert_command(command);*/
        assert(command->end_string);
        la_vdebug("wait_for_next_end_command(%s, %lu)", command->end_string,
                        command->end_time);

        if (command->end_time == INT_MAX)
        {
                /* next command is a shutdown command, wait indefinitely */
                (void) xpthread_cond_wait(&end_queue_condition, &end_queue_mutex);
        }
        else
        {
                /* next command is a end command, wait until its end_time */
                struct timespec wait_interval;
                wait_interval.tv_nsec = 0;
                wait_interval.tv_sec = command->end_time;
                xpthread_cond_timedwait(&end_queue_condition, &end_queue_mutex,
                                &wait_interval);
        }
}

static void
cleanup_end_queue(void *arg)
{
        la_debug("cleanup_end_queue()");

        empty_end_queue();
}

/*
 * Consumes next end command from end queue and triggers it (if any) then waits
 * appropriate amount of time.
 *
 * Runs in end_queue_thread
 */

static void *
consume_end_queue(void *ptr)
{
        la_debug("consume_end_queue()");
        assert_list(end_queue);

        pthread_cleanup_push(cleanup_end_queue, NULL);

        xpthread_mutex_lock(&end_queue_mutex);

                for (;;)
                {
                        if (shutdown_ongoing)
                        {
                                la_debug("Shutting down end queue thread.");
                                pthread_exit(NULL);
                        }

                        la_command_t *const command =
                                (la_command_t *) end_queue->head.succ;

                        if (is_list_empty(end_queue))
                        {
                                /* list is empty, wait indefinitely */
                                xpthread_cond_wait(&end_queue_condition,
                                                &end_queue_mutex);
                        }
                        else if (xtime(NULL) < command->end_time)
                        {
                                /* non-empty list, but end_time of first
                                 * command not reached yet */
                                wait_for_next_end_command(command);
                        }
                        else
                        {
                                /* end_time of next command reached, remove it
                                 * and don't sleep but immediately look for
                                 * more */
                                remove_node((kw_node_t *) command);

                                trigger_end_command(command, false);

                                free_command(command);
                        }
        }

        assert(false);
        /* Will never be reached, simple here to make potential pthread macros
         * happy */
        pthread_cleanup_pop(1);
}

void
init_end_queue(void)
{
        la_debug("create_end_queue()");
        assert(!end_queue);

        end_queue = xcreate_list();
}


void
start_end_queue_thread(void)
{
        la_debug("init_queue_processing()");

        init_end_queue();

        xpthread_create(&end_queue_thread, NULL, consume_end_queue, NULL,
                        "end queue");
}



/*
 * Set end time to current time + duration. Set to INT_MAX in case duration ==
 * INT_MAX.
 */

static void
set_end_time(la_command_t *const command, const time_t manual_end_time)
{
        assert_command(command);
        assert(command->end_string);
        la_vdebug("set_end_time(%s, %u)", command->end_string, command->duration);

        if (manual_end_time)
        {
                command->end_time = manual_end_time;
        }
        else if (command->duration == INT_MAX)
        {
                command->end_time = INT_MAX;
        }
        else
        {
                if (command->factor != -1)
                        command->end_time = xtime(NULL) +
                                (long) command->duration * command->factor;
                else
                        command->end_time = xtime(NULL) + command->rule->meta_max;
        }
}

/*
 * Adds command to correct position in end queue (only if duration is
 * non-negative). Sets end time.
 */

void
enqueue_end_command(la_command_t *const end_command, const time_t manual_end_time)
{
        assert_command(end_command); assert(end_command->end_string);
        la_debug("enqueue_end_command(%s, %u)", end_command->end_string,
                        end_command->duration);
        assert(end_command->end_time < xtime(NULL));

        if (shutdown_ongoing)
                return;

        if (end_command->duration <= 0)
                return;

        set_end_time(end_command, manual_end_time);

        xpthread_mutex_lock(&end_queue_mutex);

                /* We don't use the ITERATE_COMMANDS, NEXT_COMMAND here for a
                 * reason... */
                la_command_t *tmp;
                assert_list(end_queue);
                for (tmp = (la_command_t *) end_queue->head.succ;
                                tmp->node.succ;
                                tmp = (la_command_t *) tmp->node.succ)
                {
                        if (end_command->end_time <= tmp->end_time)
                                break;
                }

                insert_node_before((kw_node_t *) tmp, (kw_node_t *) end_command);

                xpthread_cond_signal(&end_queue_condition);

        xpthread_mutex_unlock(&end_queue_mutex);
}

/* vim: set autowrite expandtab: */<|MERGE_RESOLUTION|>--- conflicted
+++ resolved
@@ -45,65 +45,6 @@
 pthread_cond_t end_queue_condition = PTHREAD_COND_INITIALIZER;
 
 /*
-<<<<<<< HEAD
-=======
- * Searches for a rule with the given name in the given source. Returns NULL if
- * no such rule exists.
- */
-
-static la_rule_t *
-find_source_rule_by_name(const la_source_group_t *source_group, const char *name)
-{
-        assert(source_group), assert(name);
-        la_debug("find_source_rule_by_name(%s, %s)", source_group->name,
-                        name);
-
-        for (la_rule_t *rule = ITERATE_RULES(source_group->rules);
-                        (rule = NEXT_RULE(rule));)
-        {
-                if (!strcmp(rule->name, name))
-                        return rule;
-        }
-
-        return NULL;
-}
-
-/*
- * Searches for a rule with the given name in any of the sources. Returns first
- * it finds (searching the systemd source first - if available), NULL
- * otherwise.
- */
-
-static la_rule_t *
-find_rule_by_name(const char *name)
-{
-        assert(name);
-        assert(la_config);
-        la_debug("find_rule_by_name(%s)", name);
-
-#if HAVE_LIBSYSTEMD
-        if (la_config->systemd_source_group)
-        {
-                la_rule_t *result = find_source_rule_by_name(la_config->systemd_source_group, name);
-                if (result)
-                        return result;
-        }
-#endif /* HAVE_LIBSYSTEMD */
-
-        assert(la_config->source_groups);
-        for (la_source_group_t *source_group = ITERATE_SOURCE_GROUPS(la_config->source_groups);
-                        (source_group = NEXT_SOURCE_GROUP(source_group));)
-        {
-                la_rule_t *result = find_source_rule_by_name(source_group, name);
-                if (result)
-                        return result;
-        }
-        
-        return NULL;
-}
-
-/*
->>>>>>> 6830aab9
  * Only invoked after a config reload. Goes through all commands in the
  * end_queue (skipping the shutdown commands) and tries to find matching new
  * rules. If found, adjusts the rule's queue counter accordingly.
