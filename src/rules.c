--- conflicted
+++ resolved
@@ -81,11 +81,7 @@
 
 #if !defined(NOCOMMANDS) && !defined(ONLYCLEANUPCOMMANDS)
 static void
-<<<<<<< HEAD
-add_trigger(la_command_t *const command)
-=======
 add_trigger(la_command_t *command, time_t now)
->>>>>>> 6830aab9
 {
         assert_command(command);
         la_debug("add_trigger(%s)", command->name);
@@ -271,33 +267,8 @@
                 command = create_command_from_template(template, pattern,
                                 address);
                 if (!command)
-<<<<<<< HEAD
-                        LOG_RETURN(, LOG_ERR, "IP address doesn't match what requirements of action!");
-        }
-
-        /* Check whether address is on a dnsbl, if so trigger_command directly
-         * on first sight. Only do dnsbl lookup if dnsbl_enabled==true and
-         * threshold>1 */
-
-        if  (address && pattern->rule->dnsbl_enabled && pattern->rule->threshold > 1)
-        {
-                const char *blname = host_on_any_dnsbl(
-                                pattern->rule->blacklists, address);
-                if (blname)
-                {
-                        la_log(LOG_INFO, "Host: %s blacklisted on %s.",
-                                        address->text, blname);
-                        if (from_trigger_list)
-                                remove_node((kw_node_t *) command);
-                        trigger_command_from_blacklist(command);
-                        if (command->end_string && command->duration > 0)
-                                enqueue_end_command(command, 0);
-                        return;
-                }
-=======
                         LOG_RETURN(, LOG_ERR, "IP address doesn't what "
                                         "requirements of action!");
->>>>>>> 6830aab9
         }
 
         /* Trigger directly if found on DNSBL, otherwise handle via trigger
@@ -615,11 +586,7 @@
 #if HAVE_LIBSYSTEMD
         if (la_config->systemd_source_group)
         {
-<<<<<<< HEAD
                 la_rule_t *const result = find_rule_for_source_group(
-=======
-                la_rule_t *result = find_rule_for_source_group(
->>>>>>> 6830aab9
                                 la_config->systemd_source_group, rule_name);
                 if (result)
                         return result;
@@ -630,11 +597,7 @@
         for (la_source_group_t *source_group = ITERATE_SOURCE_GROUPS(la_config->source_groups);
                         (source_group = NEXT_SOURCE_GROUP(source_group));)
         {
-<<<<<<< HEAD
                 la_rule_t *const result = find_rule_for_source_group(source_group, rule_name);
-=======
-                la_rule_t *result = find_rule_for_source_group(source_group, rule_name);
->>>>>>> 6830aab9
                 if (result)
                         return result;
         }
