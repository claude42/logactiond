--- conflicted
+++ resolved
@@ -339,19 +339,15 @@
 
 /* addresses.c */
 
-<<<<<<< HEAD
+void free_address(la_address_t *address);
+
+void free_address_list(kw_list_t *list);
+
 struct in_addr string_to_addr(const char *host);
 
 char *addr_to_string(struct in_addr addr);
 
 bool address_on_ignore_list(struct in_addr addr);
-=======
-void free_address(la_address_t *address);
-
-void free_address_list(kw_list_t *list);
-
-bool address_on_ignore_list(const char *ip);
->>>>>>> 2614156d
 
 la_address_t *create_address(const char *ip);
 
