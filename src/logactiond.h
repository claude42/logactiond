--- conflicted
+++ resolved
@@ -500,9 +500,6 @@
 void init_watching_inotify(void);
 #endif /* HAVE_INOTIFY */
 
-<<<<<<< HEAD
-void handle_new_content(la_source_t *source);
-=======
 /* polling.c */
 
 void unwatch_source_polling(la_source_t *source);
@@ -516,7 +513,6 @@
 /* log.c */
 
 bool handle_new_content(la_source_t *source);
->>>>>>> fd0ec208
 
 
 #endif /* __logactiond_h */
