TODOs in no particular order

* create a pidfile
* create documentation (esp. config file) and manpages
* implement a check action (similar to what fail2ban does)
* implement the possibility to permanently ban a host
* make the thing thread safe. Although it's using threads already, many of the
  parts are still not thread safe (which isn't a problem in the current
  implementation but will be when multiple backends will be implemented)
* FSEvents backend
* Polling backend
* systemd backend
* Limit regexes to one instance per token
* IPv6 support
* problems when doing autoreconf -v -i
* Add logactiond -L
* Make "make distcheck work"
<<<<<<< HEAD
* die correctly with threads (join...)
* better NDEBUG support for la_debug()
=======
* assert_xx_file_line(), TODO: assert_node()
* remove la_debug()s from endqueue.c
>>>>>>> 2614156d
<|MERGE_RESOLUTION|>--- conflicted
+++ resolved
@@ -15,10 +15,6 @@
 * problems when doing autoreconf -v -i
 * Add logactiond -L
 * Make "make distcheck work"
-<<<<<<< HEAD
 * die correctly with threads (join...)
 * better NDEBUG support for la_debug()
-=======
-* assert_xx_file_line(), TODO: assert_node()
-* remove la_debug()s from endqueue.c
->>>>>>> 2614156d
+* remove la_debug()s from endqueue.c